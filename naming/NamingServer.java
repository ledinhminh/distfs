package naming;

import java.io.*;
import java.net.*;
import java.util.*;
import java.util.concurrent.locks.Lock;
import java.util.concurrent.locks.ReentrantReadWriteLock;

import rmi.*;
import common.*;
import storage.*;
import storage.StorageServer.clSkeleton;
import storage.StorageServer.cmSkeleton;

/** Naming server.

    <p>
    Each instance of the filesystem is centered on a single naming server. The
    naming server maintains the filesystem directory tree. It does not store any
    file data - this is done by separate storage servers. The primary purpose of
    the naming server is to map each file name (path) to the storage server
    which hosts the file's contents.

    <p>
    The naming server provides two interfaces, <code>Service</code> and
    <code>Registration</code>, which are accessible through RMI. Storage servers
    use the <code>Registration</code> interface to inform the naming server of
    their existence. Clients use the <code>Service</code> interface to perform
    most filesystem operations. The documentation accompanying these interfaces
    provides details on the methods supported.

    <p>
    Stubs for accessing the naming server must typically be created by directly
    specifying the remote network address. To make this possible, the client and
    registration interfaces are available at well-known ports defined in
    <code>NamingStubs</code>.
 */
public class NamingServer implements Service, Registration
{
<<<<<<< HEAD
	private FsNode fsRoot;
    private Skeleton<Service> clientSkeleton;
    private Skeleton<Registration> regisSkeleton;
	private HashMap<Command, Storage> storageList;
	private ReadWriteLock lock;
	
=======
    FsNode fsRoot;
    clSkeleton<Service> clientSkeleton;
    regSkeleton<Registration> regisSkeleton;
	HashMap<Command, Storage> storageList;
	boolean clientStopped = false;
	boolean regStopped = false;
	private class clSkeleton<Storage> extends Skeleton<Storage>
	{
		
		public clSkeleton(Class<Storage> arg0, Storage arg1) {
			super(arg0, arg1);
		}
		
		public clSkeleton(Class<Storage> arg0, Storage arg1,
				InetSocketAddress arg2) {
			super(arg0, arg1, arg2);
		}

		@Override
		protected void stopped(Throwable e)
		{
			synchronized(clSkeleton.this)
			{
				clientStopped = true;
				clSkeleton.this.notifyAll();
			}
		}
	}
	private class regSkeleton<Registration> extends Skeleton<Registration>
	{
		

		public regSkeleton(Class<Registration> arg0, Registration arg1) {
			super(arg0, arg1);
		}
		
		public regSkeleton(Class<Registration> arg0, Registration arg1,
				InetSocketAddress arg2) {
			super(arg0, arg1, arg2);
		}

		@Override
		protected void stopped(Throwable e)
		{
			synchronized(regSkeleton.this)
			{
				regStopped = true;
				regSkeleton.this.notifyAll();
			}
		}
	}
>>>>>>> 59b9b129
    
    private class FsNode {
    	HashMap<String, FsNode> children;
    	String name;
    	boolean isFile;
    	private Storage s;
		private Command c;
    	
    	public FsNode(String n) {
    		// Node for directory
    		children = new HashMap<String, FsNode>();
    		name = n;
    		isFile = false;
    		s = null;
    		c = null;
    	}
    	
    	public FsNode(String n, Storage s, Command c) {
    		// Node for file
    		children = null;
    		name = n;
    		isFile = true;
    		this.s = s;
    		this.c = c;
    	}
    	
    	public String getName() {
    		return name;
    	}
    	
    	public FsNode getChild(String name) {
    		return children.get(name);
    	}
    	
    	public HashMap<String, FsNode> getChildren() {
    		return children;
    	}
    	
    	public void addChild(String name, FsNode child) {
    		children.put(name, child);
    	}
    	
    	public boolean isFile() {
    		return isFile;
    	}
    	
    	public Storage getStorage() {
			return s;
		}
		
		public Command getCommand() {
			return c;
		}
    }
    
    /** Creates the naming server object.

        <p>
        The naming server is not started.
     */
    public NamingServer()
    {
        fsRoot = new FsNode("");
    	clientSkeleton = new clSkeleton<Service>(Service.class, this, new InetSocketAddress(NamingStubs.SERVICE_PORT));
    	regisSkeleton = new regSkeleton<Registration>(Registration.class, this, new InetSocketAddress(NamingStubs.REGISTRATION_PORT));
    	storageList = new HashMap<Command, Storage>();
    	lock = new ReadWriteLock();
    }

    /** Starts the naming server.

        <p>
        After this method is called, it is possible to access the client and
        registration interfaces of the naming server remotely.

        @throws RMIException If either of the two skeletons, for the client or
                             registration server interfaces, could not be
                             started. The user should not attempt to start the
                             server again if an exception occurs.
     */
    public synchronized void start() throws RMIException
    {
    	clientSkeleton.start();
    	regisSkeleton.start();
        
    }

    /** Stops the naming server.

        <p>
        This method commands both the client and registration interface
        skeletons to stop. It attempts to interrupt as many of the threads that
        are executing naming server code as possible. After this method is
        called, the naming server is no longer accessible remotely. The naming
        server should not be restarted.
     */
    public void stop()
    {
    	clientSkeleton.stop();
        regisSkeleton.stop();
        if(clientStopped && regStopped)
            stopped(null);
        
    }

    /** Indicates that the server has completely shut down.

        <p>
        This method should be overridden for error reporting and application
        exit purposes. The default implementation does nothing.

        @param cause The cause for the shutdown, or <code>null</code> if the
                     shutdown was by explicit user request.
     */
    protected void stopped(Throwable cause)
    {
    }

    public class ReadWriteLock{

    	  private Map<Thread, Integer> readingThreads =
    	       new HashMap<Thread, Integer>();

    	   private int writeAccesses    = 0;
    	   private int writeRequests    = 0;
    	   private Thread writingThread = null;


    	  public synchronized void lockRead() throws InterruptedException{
    	    Thread callingThread = Thread.currentThread();
    	    while(! canGrantReadAccess(callingThread)){
    	      wait();
    	    }

    	    readingThreads.put(callingThread,
    	     (getReadAccessCount(callingThread) + 1));
    	  }

    	  private boolean canGrantReadAccess(Thread callingThread){
    	    if( isWriter(callingThread) ) return true;
    	    if( hasWriter()             ) return false;
    	    if( isReader(callingThread) ) return true;
    	    if( hasWriteRequests()      ) return false;
    	    return true;
    	  }


    	  public synchronized void unlockRead(){
    	    Thread callingThread = Thread.currentThread();
    	    if(!isReader(callingThread)){
    	      throw new IllegalMonitorStateException("Calling Thread does not" +
    	        " hold a read lock on this ReadWriteLock");
    	    }
    	    int accessCount = getReadAccessCount(callingThread);
    	    if(accessCount == 1){ readingThreads.remove(callingThread); }
    	    else { readingThreads.put(callingThread, (accessCount -1)); }
    	    notifyAll();
    	  }

    	  public synchronized void lockWrite() throws InterruptedException{
    	    writeRequests++;
    	    Thread callingThread = Thread.currentThread();
    	    while(! canGrantWriteAccess(callingThread)){
    	      wait();
    	    }
    	    writeRequests--;
    	    writeAccesses++;
    	    writingThread = callingThread;
    	  }

    	  public synchronized void unlockWrite() throws InterruptedException{
    	    if(!isWriter(Thread.currentThread())){
    	      throw new IllegalMonitorStateException("Calling Thread does not" +
    	        " hold the write lock on this ReadWriteLock");
    	    }
    	    writeAccesses--;
    	    if(writeAccesses == 0){
    	      writingThread = null;
    	    }
    	    notifyAll();
    	  }

    	  private boolean canGrantWriteAccess(Thread callingThread){
    	    if(isOnlyReader(callingThread))    return true;
    	    if(hasReaders())                   return false;
    	    if(writingThread == null)          return true;
    	    if(!isWriter(callingThread))       return false;
    	    return true;
    	  }


    	  private int getReadAccessCount(Thread callingThread){
    	    Integer accessCount = readingThreads.get(callingThread);
    	    if(accessCount == null) return 0;
    	    return accessCount.intValue();
    	  }


    	  private boolean hasReaders(){
    	    return readingThreads.size() > 0;
    	  }

    	  private boolean isReader(Thread callingThread){
    	    return readingThreads.get(callingThread) != null;
    	  }

    	  private boolean isOnlyReader(Thread callingThread){
    	    return readingThreads.size() == 1 &&
    	           readingThreads.get(callingThread) != null;
    	  }

    	  private boolean hasWriter(){
    	    return writingThread != null;
    	  }

    	  private boolean isWriter(Thread callingThread){
    	    return writingThread == callingThread;
    	  }

    	  private boolean hasWriteRequests(){
    	      return this.writeRequests > 0;
    	  }

    	}
    
    // The following public methods are documented in Service.java.
    @Override
    public void lock(Path path, boolean exclusive) throws FileNotFoundException
    {
        if(path == null)
        	throw new NullPointerException("The path given was null.");
        if(!path.toFile(null).exists())
        	throw new FileNotFoundException("The path does not point to a file.");
        
<<<<<<< HEAD
        if(exclusive) {
        	try {
				lock.lockWrite();
			} catch (InterruptedException e) {
				// TODO Auto-generated catch block

			}
        }
        else {
        	try {
				lock.lockRead();
			} catch (InterruptedException e) {
				// TODO Auto-generated catch block

			}
        }
=======
>>>>>>> 59b9b129
    }

    @Override
    public void unlock(Path path, boolean exclusive)
    {
    	if(path == null)
        	throw new NullPointerException("The path given was null.");
    	if(!path.toFile(null).exists())
         	throw new IllegalArgumentException("The path does not point to a file.");
    	
        if(exclusive) {
        	try {
				lock.unlockWrite();
			} catch (InterruptedException e) {
				// TODO Auto-generated catch block
			}
        }
        else {
				lock.unlockRead();
        }

    }

    @Override
    public boolean isDirectory(Path path) throws FileNotFoundException
    {
		FsNode current = fsRoot;
        
        for(String p : path) {
        	current = current.getChild(p);
        	if(current == null) {
        		throw new FileNotFoundException();
        	}
        }
    	
        return !current.isFile();
    }

    @Override
    public String[] list(Path directory) throws FileNotFoundException
    {
        if(!isDirectory(directory)) {
        	throw new FileNotFoundException();
        }
        
        FsNode current = fsRoot;
        
        for(String p : directory) {
        	current = current.getChild(p);
        }
        
        Set<String> filenames = current.getChildren().keySet();
        
        return filenames.toArray(new String[filenames.size()]);
    }

    @Override
    public boolean createFile(Path file)
        throws RMIException, FileNotFoundException
    {
    	if(file == null) {
    		throw new NullPointerException();
    	}
    	
    	if(file.isRoot()) {
    		return false;
    	}
    	
    	if(!isDirectory(file.parent())) {
    		throw new FileNotFoundException();
    	}
    	
    	FsNode parent = fsRoot;
    	FsNode current;
        for(String p : file) {
        	current = parent.getChild(p);
        	
        	if(current == null) { 
        		Command cs = getRandomServer();
				cs.create(file);
				parent.addChild(p, new FsNode(p, storageList.get(cs), cs));
				return true;
        	}
        	if(current.isFile()) {
        		return false;
        	}
        	if(current.getName().equals(file.last())) {
        		return false;
        	}
        	
        	parent = current;
        }
        return false;
    }

    private Command getRandomServer() {
    	Set<Command> storageSet = storageList.keySet();
    	Command[] storageArray = storageSet.toArray(new Command[storageSet.size()]);
    	int item = new Random().nextInt(storageArray.length);
    	return storageArray[item];    	
    }
    
    @Override
    public boolean createDirectory(Path directory) throws FileNotFoundException
    {
    	if(directory.isRoot()) {
    		return false;
    	}
    	
    	// Should this be an RMI call to do it serverside too?
    	if(!isDirectory(directory.parent())) {  // We want the throwing of FileNotFoundException if it's not
    		throw new FileNotFoundException();
    	}
    	
    	FsNode parent = fsRoot;
    	FsNode current;
        for(String p : directory) {
        	current = parent.getChild(p);
        	if(current == null) {
    			parent.addChild(p, new FsNode(p));
    			return true;

        	}
        	if(current.getName().equals(directory.last())) {
        		return false;
        	}
        	parent = current;
        }
        return false;
    }

    @Override
    public boolean delete(Path path) throws FileNotFoundException
    {
    	if(path == null)
    		throw new NullPointerException("Path was null.");
    	Storage temp = this.getStorage(path);
    	
    	return false;
    }

    @Override
    public Storage getStorage(Path file) throws FileNotFoundException
    {
        FsNode current = fsRoot;
        
        for(String p : file) {
        	current = current.getChild(p);
        	if(current == null) {
        		throw new FileNotFoundException();
        	}
        }
    	
        if(!current.isFile()) {
        	throw new FileNotFoundException();
        }
        
    	return current.getStorage();
    }

    // The method register is documented in Registration.java.
    @Override
    public Path[] register(Storage client_stub, Command command_stub,
                           Path[] files)
    {
		if(client_stub == null || command_stub == null || files == null) {
			throw new NullPointerException();
		}
    	
		if(storageList.containsKey(command_stub)) {
			throw new IllegalStateException("Duplicate registration");
		}
		
    	ArrayList<Path> dupeFiles = new ArrayList<Path>();
        
		for(int i=0; i<files.length; i++) {
			FsNode current = fsRoot;
			boolean isDupe = false;
	        for(String p : files[i]) {
	        	current = current.getChild(p);
	        	if(current == null) {
	        		break;
	        	}
	        	if(p.equals(files[i].last())) {
	        		isDupe = true;
	        	}
	        }
	        
        	if(isDupe) {
        		// Dupe found, add to return list and go to next one
        		dupeFiles.add(files[i]);
        		continue;
        	}
        	
        	// New file, so add to file tree
        	FsNode parent = fsRoot;
	        for(String p : files[i]) {
	        	current = parent.getChild(p);
	        	if(current == null) {
	        		FsNode newNode;
	        		if(p.equals(files[i].last())) {
	        			newNode = new FsNode(p, client_stub, command_stub);
	        		}
	        		else {
	        			newNode = new FsNode(p);
	        		}
	        		parent.addChild(p, newNode);
	        	}
        		parent = parent.getChild(p);
	        }
        }
        
		storageList.put(command_stub, client_stub);
		
    	return dupeFiles.toArray(new Path[dupeFiles.size()]);
    }
}<|MERGE_RESOLUTION|>--- conflicted
+++ resolved
@@ -37,18 +37,12 @@
  */
 public class NamingServer implements Service, Registration
 {
-<<<<<<< HEAD
 	private FsNode fsRoot;
     private Skeleton<Service> clientSkeleton;
     private Skeleton<Registration> regisSkeleton;
 	private HashMap<Command, Storage> storageList;
 	private ReadWriteLock lock;
 	
-=======
-    FsNode fsRoot;
-    clSkeleton<Service> clientSkeleton;
-    regSkeleton<Registration> regisSkeleton;
-	HashMap<Command, Storage> storageList;
 	boolean clientStopped = false;
 	boolean regStopped = false;
 	private class clSkeleton<Storage> extends Skeleton<Storage>
@@ -96,7 +90,7 @@
 			}
 		}
 	}
->>>>>>> 59b9b129
+
     
     private class FsNode {
     	HashMap<String, FsNode> children;
@@ -331,7 +325,7 @@
         if(!path.toFile(null).exists())
         	throw new FileNotFoundException("The path does not point to a file.");
         
-<<<<<<< HEAD
+
         if(exclusive) {
         	try {
 				lock.lockWrite();
@@ -348,8 +342,7 @@
 
 			}
         }
-=======
->>>>>>> 59b9b129
+
     }
 
     @Override
